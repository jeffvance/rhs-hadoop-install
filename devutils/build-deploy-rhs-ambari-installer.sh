#This script will copy the current git master to jenkins, to mock
#a proper jenkins build. And afterwards, it will copy the jenkins current build to archiva as a release. This entire process should actually run inside of jenkins, rather than as a manually run shell script.
 
#### First, define the build location. ####
BUILD_LOCATION=/var/lib/jenkins/workspace/Ambari/rhs-ambari-install-current.tar.gz
REPO=/root/archivainstall/apache-archiva-1.3.6/data/repositories/internal
SOURCE=/opt/JEFF/rhs-ambari-install

SOURCE=/opt/JEFF/rhs-ambari-install #expected to be a git directory

####### BUILD THE TAR/GZ FILE ~ THIS SHOULD RUN IN JENKINS (future) ####### 
cd $SOURCE
git pull

<<<<<<< HEAD
TAGNAME=$(git describe --abbrev=0 --tag)

#convert .odt to .pdf and create tarball
$SOURCE/devutils/mk_tarball.sh \
	--source="$SOURCE" \
	--target-dir="$BUILD_LOCATION" \
	--pkg-version="$TAGNAME"

#git archive HEAD | gzip > $BUILD_LOCATION
cd /opt/JEFF/  ##why??
=======
### Generally the cut SHOULD NOT be required ## 
TAGNAME=`git describe --tags | sed s/v//g | cut -d'-' -f 1`

$SOURCE/devutils/mk_tarball.sh #converts .odt to .pdf and creates tarball
cp $SOURCE/rhs-ambari-install*gz $BUILD_LOCATION

#git archive HEAD | gzip > $BUILD_LOCATION
cd /opt/JEFF/
>>>>>>> 270ae7b9

echo "Done archiving $TAGNAME to $BUILD_LOCATION..." 
ls -altrh $BUILD_LOCATION 
echo "proceed <ENTER>?..."
read 
#### NOW RUN SOME TESTS against the tar file (again, should run in jenkins) ##### 
/opt/JEFF/shelltest.sh ### <-- dummy script.
result=$?
echo "Test result = $result press any key to continue..."
if [[ ! $result == 0 ]]; then
      echo "Tests FAILED ! "
      exit 1
      return 1
else
   echo "TEST PASSED !!!! DEPLOYING $TAGNAME !"
fi
 
### IF TESTS PASSED, we PROCEED WITH THE DEPLOYMENT !!! (yup - jenkins should run this to :) ### 

sudo mvn deploy:deploy-file \
-Dfile=$BUILD_LOCATION \
-Durl=file:$REPO \
-DgroupId=rhbd \
-DartifactId=rhs-ambari-install \
-Dversion=$TAGNAME 

#The artifact has now been created here:
BASEARTIFACT=$REPO/rhbd/rhs-ambari-install/$TAGNAME/rhs-ambari-install-$TAGNAME

#But since maven doesnt support the tar.gz, we must move it to be a tar.gz file
sudo mv $BASEARTIFACT.gz $BASEARTIFACT.tar.gz
sudo chmod -R 777 $BASEARTIFACT.tar.gz
sudo ls -altrh $BASEARTIFACT.tar.gz

########################################

echo "Done ! The file will now be in archiva at http://23.23.239.119/archiva/repository/internal/rhbd/rhs-ambari-install/"
<|MERGE_RESOLUTION|>--- conflicted
+++ resolved
@@ -12,7 +12,6 @@
 cd $SOURCE
 git pull
 
-<<<<<<< HEAD
 TAGNAME=$(git describe --abbrev=0 --tag)
 
 #convert .odt to .pdf and create tarball
@@ -23,16 +22,6 @@
 
 #git archive HEAD | gzip > $BUILD_LOCATION
 cd /opt/JEFF/  ##why??
-=======
-### Generally the cut SHOULD NOT be required ## 
-TAGNAME=`git describe --tags | sed s/v//g | cut -d'-' -f 1`
-
-$SOURCE/devutils/mk_tarball.sh #converts .odt to .pdf and creates tarball
-cp $SOURCE/rhs-ambari-install*gz $BUILD_LOCATION
-
-#git archive HEAD | gzip > $BUILD_LOCATION
-cd /opt/JEFF/
->>>>>>> 270ae7b9
 
 echo "Done archiving $TAGNAME to $BUILD_LOCATION..." 
 ls -altrh $BUILD_LOCATION 
