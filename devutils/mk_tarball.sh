#! /bin/bash
#
# This script creates the install tarball package. Currently this includes the
# following files:
#  * rhs-ambari-install-<verison> directory whicn contains:
#  - install.sh
#  - README.txt
#  - hosts.example
#  - Ambari_Configuration_Guide.pdf (not .odt version)
#  - data/: directory containing:
#    - prep_node.sh
#    - gluster-hadoop-<version>.jar
#    - fuse-patch.tar.gz
#    - ambari.repo
#    - ambari-<version>.rpms.tar.gz
#
# The Ambari_Configuration_Guide.pdf file is exported from the git
# Ambari_Installation_Guide.odt file prior to creating the tarball.
#
# This script is expected to be run from a git repo so that source version
# info can be used in the tarball filename. The --source and --target-dir
# options support running the script elsewhere.
#
# There are no required command line args. All options are described in the
# usage() function.

<<<<<<< HEAD

# usage: echo the standard usage text with supported options.
#
function usage(){

  echo -e "\nThis script converts the install guide .odt document file to pdf (if the"
  echo "doc file is present) and creates the RHS-Ambari install tarball package. There"
  echo "are no required parameters."
  echo
  echo "SYNTAX:"
  echo
  echo "  --source     : the directory containing the source files used to create the"
  echo "                 tarball (including the .odt doc file). It is expected that a"
  echo "                 git clone or git pull has been done into the SOURCE directory."
  echo "                 Default is the current working directory."
  echo "  --target-dir : the produced tarball will reside in this directory. Default is"
  echo "                 the SOURCE directory."
  echo "  --odt-doc    : the name of the  install guide .odt doc file. Default is"
  echo "                 \"Ambari_Configuration_Guide\""
  echo "  --pkg-version: the version string to be used as part of the tarball filename."
  echo "                 Default is the most recent git version in the SOURCE dir."
  echo
}
=======
### OPTIONAL PARAMETERS, NOT REQUIRED IF libreoffice path and source is local

#The normal defaults..
LIBREOFFICE=libreoffice
SOURCE=.

#To work on jenkins: 
#LIBREOFFICE=/usr/bin/libreoffice4.1
#SOURCE=/opt/JEFF/rhs-ambari-install

VERSION=${1:-}

DOC_FILE=${2:-$SOURCE/Ambari_Configuration_Guide.odt}
DOC_FILE=$SOURCE/Ambari_Configuration_Guide.odt

# get latest package version in checked out branch
# note: supplied version arg trumps git tag/versison


#Create version from GIT metadata.  This is the "right" way to do it for CI.
[[ -z "$VERSION" && -e .git ]] && VERSION=$(git describe --abbrev=0 --tag)

# TODO: Remove the VERSION//./_ replacement.  This seems dangerous to scripts
# Expecting version input to be faithfully observerd.
[[ -n "$VERSION" ]] && VERSION=${VERSION//./_} # x.y -> x_y
>>>>>>> 270ae7b9

# parse_cmd: getopt used to do general parsing. See usage function for syntax.
#
function parse_cmd(){

  local OPTIONS='h'
  local LONG_OPTS='source:,target-dir:,pkg-version:,odt-doc:,help'

  # defaults (global variables)
  SOURCE=$PWD
  TARGET=$SOURCE
  PKG_VERSION=''
  ODT_DOC='Ambari_Configuration_Guide'

  local args=$(getopt -n "$(basename $0)" -o $OPTIONS --long $LONG_OPTS -- $@)
  (( $? == 0 )) || { echo "$SCRIPT syntax error"; exit -1; }

  eval set -- "$args" # set up $1... positional args
  while true ; do
      case "$1" in
        -h|--help)
	   usage; exit 0
	;;
	--source)
	   SOURCE=$2; shift 2; continue
	;;
	--target-dir)
	   TARGET=$2; shift 2; continue
	;;
	--pkg-version)
	   PKG_VERSION=$2; shift 2; continue
	;;
	--odt-doc)
	   ODT_DOC=$2; shift 2; continue
	;;
        --)  # no more args to parse
	   shift; break
        ;;
        *) echo "Error: Unknown option: \"$1\""; exit -1
        ;;
      esac
  done

  # note: supplied version arg trumps git tag/versison
  [[ -z "$PKG_VERSION" && -d ".git" ]] && \
	PKG_VERSION=$(git describe --abbrev=0 --tag)
  [[ -n "$PKG_VERSION" ]] && PKG_VERSION=${PKG_VERSION//./_} # x.y -> x_y
  [[ -z "$PKG_VERSION" ]] && { \
	echo "ERROR: package version not supplied and no git environment present.";
	exit -1; }

  # verify source and target dirs
  [[ -d "$SOURCE" ]] || { \
	echo "ERROR: \"$SOURCE\" source directory missing."; exit -1; }
  [[ -d "$TARGET" ]] || { \
	echo "ERROR: \"$TARGET\" target directory missing."; exit -1; }
}

# convert_odt_2_pdf: if possible convert the .odt doc file in the user's cwd
# to a pdf file using libreoffice. Report warning if this can't be done.
#
function convert_odt_2_pdf(){

  # user can provide docfile.odt or just docfile w/o .odt
<<<<<<< HEAD
  ODT_DOC=${ODT_DOC%.odt} # remove .odt extension if present

  local ODT_FILE="$ODT_DOC.odt"
  local PDF_FILE="$ODT_DOC.pdf"
  local f

  echo -e "\n  - Converting \"$ODT_FILE\" to pdf..."
=======
  echo $DOC_FILE
  
  #Declarative hipster stuff that works on Jeff's fedora to extract basename .
  #DOC_FILE=$(basename -s .odt $DOC_FILE)
  
  #Simpler version of basename command: works on any linux. 
  DOC_FILE=`echo $DOC_FILE | cut -f 1 -d'.'`

  local ODT_FILE="$DOC_FILE.odt"
  local PDF_FILE="$DOC_FILE.pdf"
  local f

  echo -e "\n  - Converting file='$ODT_FILE' to pdf..."
>>>>>>> 270ae7b9

  f=$(ls $ODT_FILE)
  if [[ -z "$f" ]] ; then
    echo "WARN: $ODT_FILE file does not exist, skipping this step."
  else
    $LIBREOFFICE --headless --invisible --convert-to pdf $ODT_FILE	
    if [[ $? != 0 || $(ls $PDF_FILE|wc -l) != 1 ]] ; then
      echo "WARN: $ODT_FILE not converted to pdf."
    fi
  fi
}

# create_tarball: create a versioned directory in the user's cwd, copy the
# target contents to that dir, create the tarball, and finally rm the
# versioned dir.
#
function create_tarball(){

  # tarball contains the rhs-ambari-install-<version> dir, thus we have to copy
  # target files under this dir, create the tarball and then rm the dir
  local TARBALL_PREFIX="rhs-ambari-install-$PKG_VERSION"
  local TARBALL="$TARBALL_PREFIX.tar.gz"
  local TARBALL_DIR="$TARBALL_PREFIX" # scratch dir not TARGET dir
  local TARBALL_PATH="$TARBALL_DIR/$TARBALL"
  local FILES_TO_TAR=(install.sh README.txt '*.pdf' data/)
  local f

<<<<<<< HEAD
  echo -e "\n  - Creating $TARBALL tarball in $TARGET"
=======
  echo -e "\n  - Creating $TARBALL tarball... for version : $VERSION"
>>>>>>> 270ae7b9
  [[ -e $TARBALL ]] && /bin/rm $TARBALL

  # create temp tarball dir and copy subset of content there
  [[ -d $TARBALL_DIR ]] && /bin/rm -rf $TARBALL_DIR
  /bin/mkdir $TARBALL_DIR
  for f in "${FILES_TO_TAR[@]}" ; do
    /bin/cp -R $f $TARBALL_DIR
  done

  /bin/tar cvzf $TARBALL $TARBALL_DIR
  if [[ $? != 0 || $(ls $TARBALL|wc -l) != 1 ]] ; then
    echo "ERROR: creation of tarball failed."
    exit 1
  fi
  /bin/rm -rf $TARBALL_DIR

  # move tarball file to TARGET dir
  [[ "$TARGET" == "$PWD" ]] || mv $TARBALL $TARGET
}


## main ##
##
parse_cmd $@

echo -e "This script converts the existing .odt doc file to pdf and then creates"
echo "a tarball containing the install package."
echo
echo "  Source dir:  $SOURCE"
echo "  Target dir:  $TARGET"

convert_odt_2_pdf
create_tarball

echo
#
# end of script<|MERGE_RESOLUTION|>--- conflicted
+++ resolved
@@ -24,7 +24,6 @@
 # There are no required command line args. All options are described in the
 # usage() function.
 
-<<<<<<< HEAD
 
 # usage: echo the standard usage text with supported options.
 #
@@ -48,33 +47,6 @@
   echo "                 Default is the most recent git version in the SOURCE dir."
   echo
 }
-=======
-### OPTIONAL PARAMETERS, NOT REQUIRED IF libreoffice path and source is local
-
-#The normal defaults..
-LIBREOFFICE=libreoffice
-SOURCE=.
-
-#To work on jenkins: 
-#LIBREOFFICE=/usr/bin/libreoffice4.1
-#SOURCE=/opt/JEFF/rhs-ambari-install
-
-VERSION=${1:-}
-
-DOC_FILE=${2:-$SOURCE/Ambari_Configuration_Guide.odt}
-DOC_FILE=$SOURCE/Ambari_Configuration_Guide.odt
-
-# get latest package version in checked out branch
-# note: supplied version arg trumps git tag/versison
-
-
-#Create version from GIT metadata.  This is the "right" way to do it for CI.
-[[ -z "$VERSION" && -e .git ]] && VERSION=$(git describe --abbrev=0 --tag)
-
-# TODO: Remove the VERSION//./_ replacement.  This seems dangerous to scripts
-# Expecting version input to be faithfully observerd.
-[[ -n "$VERSION" ]] && VERSION=${VERSION//./_} # x.y -> x_y
->>>>>>> 270ae7b9
 
 # parse_cmd: getopt used to do general parsing. See usage function for syntax.
 #
@@ -139,7 +111,6 @@
 function convert_odt_2_pdf(){
 
   # user can provide docfile.odt or just docfile w/o .odt
-<<<<<<< HEAD
   ODT_DOC=${ODT_DOC%.odt} # remove .odt extension if present
 
   local ODT_FILE="$ODT_DOC.odt"
@@ -147,21 +118,6 @@
   local f
 
   echo -e "\n  - Converting \"$ODT_FILE\" to pdf..."
-=======
-  echo $DOC_FILE
-  
-  #Declarative hipster stuff that works on Jeff's fedora to extract basename .
-  #DOC_FILE=$(basename -s .odt $DOC_FILE)
-  
-  #Simpler version of basename command: works on any linux. 
-  DOC_FILE=`echo $DOC_FILE | cut -f 1 -d'.'`
-
-  local ODT_FILE="$DOC_FILE.odt"
-  local PDF_FILE="$DOC_FILE.pdf"
-  local f
-
-  echo -e "\n  - Converting file='$ODT_FILE' to pdf..."
->>>>>>> 270ae7b9
 
   f=$(ls $ODT_FILE)
   if [[ -z "$f" ]] ; then
@@ -189,11 +145,7 @@
   local FILES_TO_TAR=(install.sh README.txt '*.pdf' data/)
   local f
 
-<<<<<<< HEAD
   echo -e "\n  - Creating $TARBALL tarball in $TARGET"
-=======
-  echo -e "\n  - Creating $TARBALL tarball... for version : $VERSION"
->>>>>>> 270ae7b9
   [[ -e $TARBALL ]] && /bin/rm $TARBALL
 
   # create temp tarball dir and copy subset of content there
