--- conflicted
+++ resolved
@@ -8,20 +8,10 @@
 #   2+=list of additional users to add, eg. "tom sally ed", (optional)
 
 PREFIX="$(dirname $(readlink -f $0))"
-<<<<<<< HEAD
-YARN_NODE="$1"; shift 
-[[ "$HOSTNAME" == "$YARN_NODE" ]] && ssh='' || ssh="ssh $YARN_NODE"
-
-### This seemed to fail, just hard coded it for now to 
-### sally. 
-USERS=(sally,s,s) # required hadoop users, comma sep uname/fname/lname
-### USERS+=" $@" # add any additional passed-in users
-=======
 YARN_NODE="$1"; shift
 [[ -z "$YARN_NODE" ]] && {
   echo "Syntax error: the yarn-master node is the first arg and is required";
   exit -1; }
->>>>>>> 64f5bbb4
 
 [[ "$HOSTNAME" == "$YARN_NODE" ]] && ssh='' || ssh="ssh $YARN_NODE"
 YARN_DOMAIN="$(eval "$ssh hostname -d")"
@@ -39,7 +29,6 @@
 		--domain=$YARN_DOMAIN --ds-password=$PASSWD \
 		--admin-password=$PASSWD && \
 	echo $PASSWD | kinit $ADMIN && \
-<<<<<<< HEAD
         echo \"hadoop group description\" | ipa group-add hadoop && \
 	for user in $USERS; do
             IN=\"$user\"
@@ -51,14 +40,6 @@
 	    ipa user-add $u --first $f --last $l 
             ipa group-add-member hadoop --users=$u
         done		&& \ "
-=======
-        ipa group-add hadoop --desc="hadoop user" && \
-	for user in $USERS; do
-    	    ipa user-add $user
-	done				  	  && \
-	ipa group-add-member hadoop --users=${USERS// /,}
-"
->>>>>>> 64f5bbb4
 err=$?
 if (( err != 0 )) ; then
   echo "ERROR $err: ipa-server: adding group-users"
@@ -66,11 +47,5 @@
 fi
 
 # on the clients:
-<<<<<<< HEAD
 ssh mrg42 "yum -y install ipa-client"
-ssh mrg42 "ipa-client-install --enable-dns-updates --domain $YARN_DOMAIN	--server $YARN_NODE --realm HADOOP"
-=======
-#ssh mrg42 "yum -y install ipa-client"
-#ssh mrg42 "ipa-client-install --enable-dns-updates --domain $YARN_DOMAIN \
-	#--server $YARN_NODE --realm HADOOP"
->>>>>>> 64f5bbb4
+ssh mrg42 "ipa-client-install --enable-dns-updates --domain $YARN_DOMAIN	--server $YARN_NODE --realm HADOOP"